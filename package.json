--- conflicted
+++ resolved
@@ -10,19 +10,11 @@
   "author": "Tim Roes <mail@timroes.de>",
   "license": "Apache-2.0",
   "dependencies": {
-<<<<<<< HEAD
-    "@octokit/auth-app": "^3.6.0",
-    "@octokit/plugin-retry": "^3.0.6",
-    "@octokit/plugin-throttling": "^3.3.4",
-    "@octokit/rest": "^18.0.11",
-    "elasticsearch": "^16.6.0",
-    "moment": "^2.24.0"
-=======
     "@elastic/elasticsearch": "^7.15.0",
+    "@octokit/auth-app": "^3.6.1",
     "@octokit/plugin-retry": "^3.0.9",
     "@octokit/plugin-throttling": "^3.5.2",
     "@octokit/rest": "^18.12.0",
     "moment": "^2.29.1"
->>>>>>> 8c308914
   }
 }